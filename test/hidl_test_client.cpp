#define LOG_TAG "hidl_test_client"

#include "FooCallback.h"
#include "hidl_test.h"

#include <android-base/logging.h>

#include <android/hidl/manager/1.0/IServiceManager.h>
#include <android/hidl/manager/1.0/IServiceNotification.h>

#include <android/hidl/allocator/1.0/IAllocator.h>
#include <android/hidl/memory/1.0/IMemory.h>

#include <android/hidl/token/1.0/ITokenManager.h>

#include <android/hardware/tests/bar/1.0/BpHwBar.h>
#include <android/hardware/tests/bar/1.0/BnHwBar.h>
#include <android/hardware/tests/bar/1.0/IBar.h>
#include <android/hardware/tests/bar/1.0/BpHwBar.h>
#include <android/hardware/tests/bar/1.0/BnHwBar.h>
#include <android/hardware/tests/bar/1.0/IComplicated.h>
#include <android/hardware/tests/bar/1.0/IImportRules.h>
#include <android/hardware/tests/baz/1.0/IBaz.h>
#include <android/hardware/tests/foo/1.0/BnHwSimple.h>
#include <android/hardware/tests/foo/1.0/BpHwSimple.h>
#include <android/hardware/tests/foo/1.0/BsSimple.h>
#include <android/hardware/tests/foo/1.0/IFoo.h>
#include <android/hardware/tests/hash/1.0/IHash.h>
#include <android/hardware/tests/inheritance/1.0/IChild.h>
#include <android/hardware/tests/inheritance/1.0/IFetcher.h>
#include <android/hardware/tests/inheritance/1.0/IGrandparent.h>
#include <android/hardware/tests/inheritance/1.0/IParent.h>
#include <android/hardware/tests/memory/1.0/IMemoryTest.h>
#include <android/hardware/tests/multithread/1.0/IMultithread.h>
#include <android/hardware/tests/pointer/1.0/IGraph.h>
#include <android/hardware/tests/pointer/1.0/IPointer.h>

#include <gtest/gtest.h>
#if GTEST_IS_THREADSAFE
#include <sys/types.h>
#include <sys/wait.h>
#include <signal.h>
#include <errno.h>
#include <pthread.h>
#else
#error "GTest did not detect pthread library."
#endif

#include <getopt.h>
#include <inttypes.h>
#include <algorithm>
#include <condition_variable>
#include <future>
#include <mutex>
#include <set>
#include <sstream>
#include <thread>
#include <utility>
#include <vector>

#include <hidl-test/FooHelper.h>
#include <hidl-test/PointerHelper.h>

#include <hidl/ServiceManagement.h>
#include <hidl/Status.h>
#include <hidlmemory/mapping.h>

#include <utils/Condition.h>
#include <utils/Timers.h>

#define EXPECT_OK(__ret__) EXPECT_TRUE(isOk(__ret__))
#define EXPECT_FAIL(__ret__) EXPECT_FALSE(isOk(__ret__))
#define EXPECT_ARRAYEQ(__a1__, __a2__, __size__) EXPECT_TRUE(isArrayEqual(__a1__, __a2__, __size__))

// TODO uncomment this when kernel is patched with pointer changes.
//#define HIDL_RUN_POINTER_TESTS 1

// forward declarations.
class HidlEnvironment;

// static storage
enum TestMode {
    BINDERIZED,
    PASSTHROUGH
};

static HidlEnvironment *gHidlEnvironment = nullptr;

using ::android::hardware::tests::foo::V1_0::Abc;
using ::android::hardware::tests::foo::V1_0::IFoo;
using ::android::hardware::tests::foo::V1_0::IFooCallback;
using ::android::hardware::tests::foo::V1_0::ISimple;
using ::android::hardware::tests::foo::V1_0::implementation::FooCallback;
using ::android::hardware::tests::bar::V1_0::IBar;
using ::android::hardware::tests::bar::V1_0::IComplicated;
using ::android::hardware::tests::baz::V1_0::IBaz;
using ::android::hardware::tests::hash::V1_0::IHash;
using ::android::hardware::tests::inheritance::V1_0::IFetcher;
using ::android::hardware::tests::inheritance::V1_0::IGrandparent;
using ::android::hardware::tests::inheritance::V1_0::IParent;
using ::android::hardware::tests::inheritance::V1_0::IChild;
using ::android::hardware::tests::pointer::V1_0::IGraph;
using ::android::hardware::tests::pointer::V1_0::IPointer;
using ::android::hardware::tests::memory::V1_0::IMemoryTest;
using ::android::hardware::tests::multithread::V1_0::IMultithread;
using ::android::hardware::Return;
using ::android::hardware::Void;
using ::android::hardware::hidl_array;
using ::android::hardware::hidl_death_recipient;
using ::android::hardware::hidl_memory;
using ::android::hardware::hidl_string;
using ::android::hardware::hidl_vec;
using ::android::hidl::allocator::V1_0::IAllocator;
using ::android::hidl::base::V1_0::IBase;
using ::android::hidl::manager::V1_0::IServiceManager;
using ::android::hidl::manager::V1_0::IServiceNotification;
using ::android::hidl::memory::V1_0::IMemory;
using ::android::hidl::token::V1_0::ITokenManager;
using ::android::sp;
using ::android::wp;
using ::android::to_string;
using ::android::Mutex;
using ::android::MultiDimensionalToString;
using ::android::Condition;
using ::android::DELAY_S;
using ::android::DELAY_NS;
using ::android::TOLERANCE_NS;
using ::android::ONEWAY_TOLERANCE_NS;
using std::to_string;

template <typename T>
static inline ::testing::AssertionResult isOk(const ::android::hardware::Return<T> &ret) {
    return ret.isOk()
        ? (::testing::AssertionSuccess() << ret.description())
        : (::testing::AssertionFailure() << ret.description());
}

template<typename T, typename S>
static inline bool isArrayEqual(const T arr1, const S arr2, size_t size) {
    for(size_t i = 0; i < size; i++)
        if(arr1[i] != arr2[i])
            return false;
    return true;
}

template<typename T>
std::string to_string(std::set<T> set) {
    std::stringstream ss;
    ss << "{";

    bool first = true;
    for (const T &item : set) {
        if (first) {
            first = false;
        } else {
            ss << ", ";
        }

        ss << to_string(item);
    }

    ss << "}";

    return ss.str();
}

struct Simple : public ISimple {
    Simple(int32_t cookie)
        : mCookie(cookie) {
    }

    Return<int32_t> getCookie() override {
        return mCookie;
    }

    Return<void> customVecInt(customVecInt_cb _cb) override {
        _cb(hidl_vec<int32_t>());
        return Void();
    }

    Return<void> customVecStr(customVecStr_cb _cb) override {
        hidl_vec<hidl_string> vec;
        vec.resize(2);
        _cb(vec);
        return Void();
    }

    Return<void> mystr(mystr_cb _cb) override {
        _cb(hidl_string());
        return Void();
    }

    Return<void> myhandle(myhandle_cb _cb) override {
        auto h = native_handle_create(0, 1);
        _cb(h);
        native_handle_delete(h);
        return Void();
    }

private:
    int32_t mCookie;
};

struct SimpleParent : public IParent {
    Return<void> doGrandparent() override {
        return Void();
    }
    Return<void> doParent() override {
        return Void();
    }
};

struct SimpleChild : public IChild {
    Return<void> doGrandparent() override {
        return Void();
    }
    Return <void> doParent() override {
        return Void();
    }
    Return <void> doChild() override {
        return Void();
    }
};

struct Complicated : public IComplicated {
    Complicated(int32_t cookie)
        : mCookie(cookie) {
    }

    Return<int32_t> getCookie() override {
        return mCookie;
    }

    Return<void> customVecInt(customVecInt_cb _cb) override {
        _cb(hidl_vec<int32_t>());
        return Void();
    }
    Return<void> customVecStr(customVecStr_cb _cb) override {
        hidl_vec<hidl_string> vec;
        vec.resize(2);
        _cb(vec);
        return Void();
    }

    Return<void> mystr(mystr_cb _cb) override {
        _cb(hidl_string());
        return Void();
    }

    Return<void> myhandle(myhandle_cb _cb) override {
        auto h = native_handle_create(0, 1);
        _cb(h);
        native_handle_delete(h);
        return Void();
    }

private:
    int32_t mCookie;
};

// Ensure (statically) that the types in IImportRules resolves to the correct types by
// overriding the methods with fully namespaced types as arguments.
struct MyImportRules : public ::android::hardware::tests::bar::V1_0::IImportRules {
    Return<void> rule0a(
            const ::android::hardware::tests::bar::V1_0::IImportRules::Outer&) override {
        return Void();
    }

    Return<void> rule0a1(
            const ::android::hardware::tests::bar::V1_0::IImportRules::Outer&) override {
        return Void();
    }

    Return<void> rule0b(
            const ::android::hardware::tests::bar::V1_0::IImportRules::Outer&) override {
        return Void();
    }

    Return<void> rule0c(const ::android::hardware::tests::foo::V1_0::Outer&) override {
        return Void();
    }

    Return<void> rule0d(const ::android::hardware::tests::foo::V1_0::Outer&) override {
        return Void();
    }

    Return<void> rule0e(
            const ::android::hardware::tests::bar::V1_0::IImportRules::Outer::Inner&) override {
        return Void();
    }

    Return<void> rule0f(
            const ::android::hardware::tests::bar::V1_0::IImportRules::Outer::Inner&) override {
        return Void();
    }

    Return<void> rule0g(const ::android::hardware::tests::foo::V1_0::Outer::Inner&) override {
        return Void();
    }

    Return<void> rule0h(const ::android::hardware::tests::foo::V1_0::Outer::Inner&) override {
        return Void();
    }

    Return<void> rule1a(const ::android::hardware::tests::bar::V1_0::Def&) override {
        return Void();
    }

    Return<void> rule1b(const ::android::hardware::tests::foo::V1_0::Def&) override {
        return Void();
    }

    Return<void> rule2a(const ::android::hardware::tests::foo::V1_0::Unrelated&) override {
        return Void();
    }

    Return<void> rule2b(const sp<::android::hardware::tests::foo::V1_0::IFooCallback>&) override {
        return Void();
    }
};

struct ServiceNotification : public IServiceNotification {
    std::mutex mutex;
    std::condition_variable condition;

    Return<void> onRegistration(const hidl_string &fqName,
                                const hidl_string &name,
                                bool preexisting) override {
        if (preexisting) {
            // not interested in things registered from previous runs of hidl_test
            return Void();
        }

        std::unique_lock<std::mutex> lock(mutex);

        mRegistered.push_back(std::string(fqName.c_str()) + "/" + name.c_str());

        lock.unlock();
        condition.notify_one();

        return Void();
    }

    const std::vector<std::string> &getRegistrations() const {
        return mRegistered;
    }

private:
    std::vector<std::string> mRegistered{};
};

class HidlEnvironment : public ::testing::Environment {
public:
    sp<IServiceManager> manager;
    sp<ITokenManager> tokenManager;
    sp<IAllocator> ashmemAllocator;
    sp<IMemoryTest> memoryTest;
    sp<IFetcher> fetcher;
    sp<IFoo> foo;
    sp<IBaz> dyingBaz;
    sp<IBar> bar;
    sp<IGraph> graphInterface;
    sp<IPointer> pointerInterface;
    sp<IPointer> validationPointerInterface;
    sp<IMultithread> multithreadInterface;
    TestMode mode;
    bool enableDelayMeasurementTests;
    HidlEnvironment(TestMode mode, bool enableDelayMeasurementTests) :
        mode(mode), enableDelayMeasurementTests(enableDelayMeasurementTests) {};

    void getServices() {
        manager = IServiceManager::getService();

        // alternatively:
        // manager = defaultServiceManager()

        ASSERT_NE(manager, nullptr);
        ASSERT_TRUE(manager->isRemote()); // manager is always remote

        tokenManager = ITokenManager::getService();
        ASSERT_NE(tokenManager, nullptr);
        ASSERT_TRUE(tokenManager->isRemote()); // tokenManager is always remote

        ashmemAllocator = IAllocator::getService("ashmem");
        ASSERT_NE(ashmemAllocator, nullptr);
        ASSERT_TRUE(ashmemAllocator->isRemote()); // allocator is always remote

        // getStub is true if we are in passthrough mode to skip checking
        // binderized server, false for binderized mode.

        memoryTest = IMemoryTest::getService("memory", mode == PASSTHROUGH /* getStub */);
        ASSERT_NE(memoryTest, nullptr);
        ASSERT_EQ(memoryTest->isRemote(), mode == BINDERIZED);

        fetcher = IFetcher::getService("fetcher", mode == PASSTHROUGH /* getStub */);
        ASSERT_NE(fetcher, nullptr);
        ASSERT_EQ(fetcher->isRemote(), mode == BINDERIZED);

        foo = IFoo::getService("foo", mode == PASSTHROUGH /* getStub */);
        ASSERT_NE(foo, nullptr);
        ASSERT_EQ(foo->isRemote(), mode == BINDERIZED);

        dyingBaz = IBaz::getService("dyingBaz", mode == PASSTHROUGH /* getStub */);
        ASSERT_NE(foo, nullptr);
        ASSERT_EQ(foo->isRemote(), mode == BINDERIZED);

        bar = IBar::getService("foo", mode == PASSTHROUGH /* getStub */);
        ASSERT_NE(bar, nullptr);
        ASSERT_EQ(bar->isRemote(), mode == BINDERIZED);

        graphInterface = IGraph::getService("graph", mode == PASSTHROUGH /* getStub */);
        ASSERT_NE(graphInterface, nullptr);
        ASSERT_EQ(graphInterface->isRemote(), mode == BINDERIZED);

        pointerInterface = IPointer::getService("pointer", mode == PASSTHROUGH /* getStub */);
        ASSERT_NE(pointerInterface, nullptr);
        ASSERT_EQ(pointerInterface->isRemote(), mode == BINDERIZED);

        // use passthrough mode as the validation object.
        validationPointerInterface = IPointer::getService("pointer", true /* getStub */);
        ASSERT_NE(validationPointerInterface, nullptr);

        multithreadInterface =
            IMultithread::getService("multithread", mode == PASSTHROUGH /* getStub */);
        ASSERT_NE(multithreadInterface, nullptr);
        ASSERT_EQ(multithreadInterface->isRemote(), mode == BINDERIZED);
    }

    virtual void SetUp() {
        ALOGI("Environment setup beginning...");
        getServices();
        ALOGI("Environment setup complete.");
    }
};

class HidlTest : public ::testing::Test {
public:
    sp<IServiceManager> manager;
    sp<ITokenManager> tokenManager;
    sp<IAllocator> ashmemAllocator;
    sp<IMemoryTest> memoryTest;
    sp<IFetcher> fetcher;
    sp<IFoo> foo;
    sp<IBaz> dyingBaz;
    sp<IBar> bar;
    sp<IGraph> graphInterface;
    sp<IPointer> pointerInterface;
    sp<IPointer> validationPointerInterface;
    TestMode mode = TestMode::PASSTHROUGH;

    virtual void SetUp() override {
        ALOGI("Test setup beginning...");
        manager = gHidlEnvironment->manager;
        tokenManager = gHidlEnvironment->tokenManager;
        ashmemAllocator = gHidlEnvironment->ashmemAllocator;
        memoryTest = gHidlEnvironment->memoryTest;
        fetcher = gHidlEnvironment->fetcher;
        foo = gHidlEnvironment->foo;
        dyingBaz = gHidlEnvironment->dyingBaz;
        bar = gHidlEnvironment->bar;
        graphInterface = gHidlEnvironment->graphInterface;
        pointerInterface = gHidlEnvironment->pointerInterface;
        validationPointerInterface = gHidlEnvironment->validationPointerInterface;
        mode = gHidlEnvironment->mode;
        ALOGI("Test setup complete");
    }
};

TEST_F(HidlTest, ToStringTest) {
    using namespace android::hardware;

    LOG(INFO) << toString(IFoo::Everything{});

    // Note that handles don't need to be deleted because MQDescriptor takes ownership
    // and deletes them when destructed.
    auto handle = native_handle_create(0, 1);
    auto handle2 = native_handle_create(0, 1);
    handle->data[0] = 5;
    handle2->data[0] = 6;
    IFoo::Everything e {
        .u = {.p = reinterpret_cast<void *>(0x5)},
        .number = 10,
        .h = handle,
        .descSync = {std::vector<GrantorDescriptor>(), handle, 5},
        .descUnsync = {std::vector<GrantorDescriptor>(), handle2, 6},
        .mem = hidl_memory("mymem", handle, 5),
        .p = reinterpret_cast<void *>(0x6),
        .vs = {"hello", "world"},
        .multidimArray = hidl_vec<hidl_string>{"hello", "great", "awesome", "nice"}.data(),
        .sArray = hidl_vec<hidl_string>{"awesome", "thanks", "you're welcome"}.data(),
        .anotherStruct = {.first = "first", .last = "last"},
        .bf = IFoo::BitField::V0 | IFoo::BitField::V2
    };
    LOG(INFO) << toString(e);
    LOG(INFO) << toString(foo);
    // toString is for debugging purposes only; no good EXPECT
    // statement can be written here.
}

TEST_F(HidlTest, PassthroughLookupTest) {
    // IFoo is special because it returns an interface no matter
    //   what instance name is requested. In general, this is BAD!
    EXPECT_NE(nullptr, IFoo::getService("", true /* getStub */).get());
    EXPECT_NE(nullptr, IFoo::getService("a", true /* getStub */).get());
    EXPECT_NE(nullptr, IFoo::getService("asdf", true /* getStub */).get());
    EXPECT_NE(nullptr, IFoo::getService("::::::::", true /* getStub */).get());
    EXPECT_NE(nullptr, IFoo::getService("/////", true /* getStub */).get());
    EXPECT_NE(nullptr, IFoo::getService("\n", true /* getStub */).get());
}

TEST_F(HidlTest, EnumToStringTest) {
    using namespace std::string_literals;
    using ::android::hardware::tests::foo::V1_0::toString;
    // toString for enum
    EXPECT_EQ(toString(IFoo::BitField::V0), "V0"s);
    EXPECT_EQ(toString(static_cast<IFoo::BitField>(0)), "0"s)
            << "Invalid enum isn't stringified correctly.";
    EXPECT_EQ(toString(static_cast<IFoo::BitField>(IFoo::BitField::V0 | IFoo::BitField::V2)), "0x5"s)
            << "Invalid enum isn't stringified correctly.";
    // dump bitfields
    EXPECT_EQ(toString<IFoo::BitField>(0 | IFoo::BitField::V0), "V0 (0x1)"s);
    EXPECT_EQ(toString<IFoo::BitField>(0 | IFoo::BitField::V0 | IFoo::BitField::V2), "V0 | V2 (0x5)"s);
    EXPECT_EQ(toString<IFoo::BitField>(0xF), "V0 | V1 | V2 | V3 | VALL (0xf)"s);
    EXPECT_EQ(toString<IFoo::BitField>(0xFF), "V0 | V1 | V2 | V3 | VALL | 0xf0 (0xff)"s);
}

TEST_F(HidlTest, PingTest) {
    EXPECT_OK(manager->ping());
}

TEST_F(HidlTest, TryGetServiceTest) {
    sp<IServiceManager> dne = IServiceManager::tryGetService("boss");
    ASSERT_EQ(dne, nullptr);

    sp<IServiceManager> manager = IServiceManager::tryGetService();
    ASSERT_NE(manager, nullptr);
}

TEST_F(HidlTest, HashTest) {
    uint8_t ihash[32] = {74,38,204,105,102,117,11,15,207,7,238,198,29,35,30,62,100,
            216,131,182,3,61,162,241,215,211,6,20,251,143,125,161};
    auto service = IHash::getService(mode == PASSTHROUGH /* getStub */);
    EXPECT_OK(service->getHashChain([&] (const auto &chain) {
        EXPECT_EQ(chain[0].size(), 32u);
        EXPECT_ARRAYEQ(ihash, chain[0], 32);
        EXPECT_OK(manager->getHashChain([&] (const auto &managerChain) {
            EXPECT_EQ(chain[chain.size() - 1].size(), managerChain[managerChain.size() - 1].size());
            EXPECT_ARRAYEQ(chain[chain.size() - 1], managerChain[managerChain.size() - 1],
                    chain[chain.size() - 1].size()) << "Hash for IBase doesn't match!";
        }));
    }));
}

TEST_F(HidlTest, ServiceListTest) {
    static const std::set<std::string> binderizedSet = {
        "android.hardware.tests.pointer@1.0::IPointer/pointer",
        "android.hardware.tests.bar@1.0::IBar/foo",
        "android.hardware.tests.inheritance@1.0::IFetcher/fetcher",
        "android.hardware.tests.inheritance@1.0::IParent/parent",
        "android.hardware.tests.inheritance@1.0::IParent/child",
        "android.hardware.tests.inheritance@1.0::IChild/child",
        "android.hardware.tests.pointer@1.0::IGraph/graph",
        "android.hardware.tests.inheritance@1.0::IGrandparent/child",
        "android.hardware.tests.foo@1.0::IFoo/foo",
        "android.hidl.manager@1.0::IServiceManager/default",
    };

    static const std::set<std::string> passthroughSet = {
        "android.hidl.manager@1.0::IServiceManager/default"
    };

    std::set<std::string> activeSet;

    switch(mode) {
        case BINDERIZED: {
            activeSet = binderizedSet;
        } break;

        case PASSTHROUGH: {
            activeSet = passthroughSet;
        } break;
        default:
            EXPECT_TRUE(false) << "unrecognized mode";
    }

    EXPECT_OK(manager->list([&activeSet](const hidl_vec<hidl_string> &registered){
        std::set<std::string> registeredSet;

        for (size_t i = 0; i < registered.size(); i++) {
            registeredSet.insert(registered[i]);
        }

        std::set<std::string> difference;
        std::set_difference(activeSet.begin(), activeSet.end(),
                            registeredSet.begin(), registeredSet.end(),
                            std::inserter(difference, difference.begin()));

        EXPECT_EQ(difference.size(), 0u) << "service(s) not registered " << to_string(difference);
    }));
}

// passthrough TODO(b/31959402)
TEST_F(HidlTest, ServiceListByInterfaceTest) {
    if (mode == BINDERIZED) {
        EXPECT_OK(manager->listByInterface(IParent::descriptor,
            [](const hidl_vec<hidl_string> &registered) {
                std::set<std::string> registeredSet;

                for (size_t i = 0; i < registered.size(); i++) {
                    registeredSet.insert(registered[i]);
                }

                std::set<std::string> activeSet = {
                    "parent", "child"
                };
                std::set<std::string> difference;
                std::set_difference(activeSet.begin(), activeSet.end(),
                                    registeredSet.begin(), registeredSet.end(),
                                    std::inserter(difference, difference.begin()));

                EXPECT_EQ(difference.size(), 0u) << "service(s) not registered " << to_string(difference);
            }));
    }
}

// passthrough TODO(b/31959402)
TEST_F(HidlTest, ServiceParentTest) {
    if (mode == BINDERIZED) {
        sp<IParent> parent = IParent::getService("child");

        EXPECT_NE(parent, nullptr);
    }
}

// passthrough TODO(b/31959402)
TEST_F(HidlTest, ServiceNotificationTest) {
    if (mode == BINDERIZED) {
        ServiceNotification *notification = new ServiceNotification();

        std::string instanceName = "test-instance";
        EXPECT_TRUE(IParent::registerForNotifications(instanceName, notification));

        EXPECT_EQ(::android::OK, (new SimpleChild())->registerAsService(instanceName));
        EXPECT_EQ(::android::OK, (new SimpleParent())->registerAsService(instanceName));

        std::unique_lock<std::mutex> lock(notification->mutex);

        notification->condition.wait_for(
                lock,
                std::chrono::milliseconds(2),
                [&notification]() {
                   return notification->getRegistrations().size() >= 2;
                });

        std::vector<std::string> registrations = notification->getRegistrations();

        EXPECT_EQ(registrations.size(), 2u);

        EXPECT_EQ(to_string(registrations.data(), registrations.size()),
                  std::string("['") + IParent::descriptor + "/" + instanceName +
                             "', '" + IParent::descriptor + "/" + instanceName + "']");
    }
}

// passthrough TODO(b/31959402)
TEST_F(HidlTest, ServiceAllNotificationTest) {
    if (mode == BINDERIZED) {
        ServiceNotification *notification = new ServiceNotification();

        std::string instanceOne = "test-instance-one";
        std::string instanceTwo = "test-instance-two";
        EXPECT_TRUE(ISimple::registerForNotifications("", notification));

        Simple* instanceA = new Simple(1);
        EXPECT_EQ(::android::OK, instanceA->registerAsService(instanceOne));
        Simple* instanceB = new Simple(2);
        EXPECT_EQ(::android::OK, instanceB->registerAsService(instanceTwo));

        std::unique_lock<std::mutex> lock(notification->mutex);

        notification->condition.wait_for(
                lock,
                std::chrono::milliseconds(2),
                [&notification]() {
                   return notification->getRegistrations().size() >= 2;
                });

        std::vector<std::string> registrations = notification->getRegistrations();
        std::sort(registrations.begin(), registrations.end());

        EXPECT_EQ(registrations.size(), 2u);

        std::string descriptor = ISimple::descriptor;

        EXPECT_EQ(to_string(registrations.data(), registrations.size()),
                  "['" + descriptor + "/" + instanceOne + "', '"
                       + descriptor + "/" + instanceTwo + "']");
    }
}

TEST_F(HidlTest, TestToken) {
    Return<void> ret = tokenManager->createToken(manager, [&] (const hidl_vec<uint8_t> &token) {
        Return<sp<IBase>> retService = tokenManager->get(token);
        EXPECT_OK(retService);
        if (retService.isOk()) {
            sp<IBase> service = retService;
            EXPECT_NE(nullptr, service.get());
            sp<IServiceManager> retManager = IServiceManager::castFrom(service);

            // TODO(b/33818800): should have only one Bp per process
            // EXPECT_EQ(manager, retManager);

            EXPECT_NE(nullptr, retManager.get());
        }

        Return<bool> unregisterRet = tokenManager->unregister(token);

        EXPECT_OK(unregisterRet);
        if (unregisterRet.isOk()) {
            EXPECT_TRUE(unregisterRet);
        }
    });
    EXPECT_OK(ret);
}

TEST_F(HidlTest, TestSharedMemory) {
    const uint8_t kValue = 0xCA;
    hidl_memory mem_copy;
    EXPECT_OK(ashmemAllocator->allocate(1024, [&](bool success, const hidl_memory& mem) {
        EXPECT_EQ(success, true);

        sp<IMemory> memory = mapMemory(mem);

        EXPECT_NE(memory, nullptr);

        uint8_t* data = static_cast<uint8_t*>(static_cast<void*>(memory->getPointer()));
        EXPECT_NE(data, nullptr);

        EXPECT_EQ(memory->getSize(), mem.size());

        memory->update();
        memset(data, 0, memory->getSize());
        memory->commit();

        mem_copy = mem;
        memoryTest->fillMemory(mem, kValue);

        memory->read();
        for (size_t i = 0; i < mem.size(); i++) {
            EXPECT_EQ(kValue, data[i]);
        }
        memory->commit();
    }));

    // Test the memory persists after the call
    sp<IMemory> memory = mapMemory(mem_copy);

    EXPECT_NE(memory, nullptr);

    uint8_t* data = static_cast<uint8_t*>(static_cast<void*>(memory->getPointer()));
    EXPECT_NE(data, nullptr);

    memory->read();
    for (size_t i = 0; i < mem_copy.size(); i++) {
        EXPECT_EQ(kValue, data[i]);
    }
    memory->commit();

    hidl_memory mem_move(std::move(mem_copy));
    ASSERT_EQ(nullptr, mem_copy.handle());
    ASSERT_EQ(0UL, mem_copy.size());
    ASSERT_EQ("", mem_copy.name());

    memory.clear();
    memory = mapMemory(mem_move);

    EXPECT_NE(memory, nullptr);

    data = static_cast<uint8_t*>(static_cast<void*>(memory->getPointer()));
    EXPECT_NE(data, nullptr);

    memory->read();
    for (size_t i = 0; i < mem_move.size(); i++) {
        EXPECT_EQ(kValue, data[i]);
    }
    memory->commit();
}

TEST_F(HidlTest, BatchSharedMemory) {
    const uint8_t kValue = 0xCA;
    const uint64_t kBatchSize = 2;
    hidl_vec<hidl_memory> batchCopy;

    EXPECT_OK(ashmemAllocator->batchAllocate(1024, kBatchSize,
        [&](bool success, const hidl_vec<hidl_memory>& batch) {
            ASSERT_TRUE(success);
            EXPECT_EQ(kBatchSize, batch.size());

            for (uint64_t i = 0; i < batch.size(); i++) {
                sp<IMemory> memory = mapMemory(batch[i]);

                EXPECT_NE(nullptr, memory.get());

                uint8_t* data = static_cast<uint8_t*>(static_cast<void*>(memory->getPointer()));
                EXPECT_NE(nullptr, data);

                EXPECT_EQ(memory->getSize(), batch[i].size());

                memory->update();
                memset(data, kValue, memory->getSize());
                memory->commit();
            }

            batchCopy = batch;
        }));

    for (uint64_t i = 0; i < batchCopy.size(); i++) {
        // Test the memory persists after the call
        sp<IMemory> memory = mapMemory(batchCopy[i]);

        EXPECT_NE(memory, nullptr);

        uint8_t* data = static_cast<uint8_t*>(static_cast<void*>(memory->getPointer()));
        EXPECT_NE(data, nullptr);

        memory->read();
        for (size_t i = 0; i < batchCopy[i].size(); i++) {
            EXPECT_EQ(kValue, data[i]);
        }
        memory->commit();
    }
}

inline uint64_t operator""_GB(unsigned long long num) {
    return num * 1024 * 1024 * 1024;
}

TEST_F(HidlTest, FailedBatchSharedMemory) {
    EXPECT_OK(ashmemAllocator->batchAllocate(1024, UINT64_MAX, [&](bool success, const auto& v) {
        EXPECT_FALSE(success);
        EXPECT_EQ(0u, v.size());
    }));
    EXPECT_OK(ashmemAllocator->batchAllocate(1_GB, 1024, [&](bool success, const auto& v) {
        EXPECT_FALSE(success);
        EXPECT_EQ(0u, v.size());
    }));
}

TEST_F(HidlTest, NullSharedMemory) {
    hidl_memory memory{};

    EXPECT_EQ(nullptr, memory.handle());

    EXPECT_OK(memoryTest->haveSomeMemory(memory, [&](const hidl_memory &mem) {
        EXPECT_EQ(nullptr, mem.handle());
    }));
}

TEST_F(HidlTest, FooGetDescriptorTest) {
    EXPECT_OK(foo->interfaceDescriptor([&] (const auto &desc) {
        EXPECT_EQ(desc, mode == BINDERIZED
                ? IBar::descriptor // service is actually IBar in binderized mode
                : IFoo::descriptor); // dlopened, so service is IFoo
    }));
}

TEST_F(HidlTest, FooDoThisTest) {
    ALOGI("CLIENT call doThis.");
    EXPECT_OK(foo->doThis(1.0f));
    ALOGI("CLIENT doThis returned.");
}

TEST_F(HidlTest, FooDoThatAndReturnSomethingTest) {
    ALOGI("CLIENT call doThatAndReturnSomething.");
    int32_t result = foo->doThatAndReturnSomething(2.0f);
    ALOGI("CLIENT doThatAndReturnSomething returned %d.", result);
    EXPECT_EQ(result, 666);
}

TEST_F(HidlTest, FooDoQuiteABitTest) {
    ALOGI("CLIENT call doQuiteABit");
    double something = foo->doQuiteABit(1, 2, 3.0f, 4.0);
    ALOGI("CLIENT doQuiteABit returned %f.", something);
    EXPECT_DOUBLE_EQ(something, 666.5);
}

TEST_F(HidlTest, FooDoSomethingElseTest) {

    ALOGI("CLIENT call doSomethingElse");
    hidl_array<int32_t, 15> param;
    for (size_t i = 0; i < sizeof(param) / sizeof(param[0]); ++i) {
        param[i] = i;
    }
    EXPECT_OK(foo->doSomethingElse(param, [&](const auto &something) {
            ALOGI("CLIENT doSomethingElse returned %s.",
                  to_string(something).c_str());
            int32_t expect[] = {0, 2, 4, 6, 8, 10, 12, 14, 16, 18, 20, 22, 24,
                26, 28, 0, 1, 2, 3, 4, 5, 6, 7, 8, 9, 10, 11, 12, 13, 14, 1, 2};
            EXPECT_TRUE(isArrayEqual(something, expect, 32));
        }));
}

TEST_F(HidlTest, FooDoStuffAndReturnAStringTest) {
    ALOGI("CLIENT call doStuffAndReturnAString");
    EXPECT_OK(foo->doStuffAndReturnAString([&](const auto &something) {
            ALOGI("CLIENT doStuffAndReturnAString returned '%s'.",
                  something.c_str());
            EXPECT_STREQ(something.c_str(), "Hello, world");
            EXPECT_EQ(strlen("Hello, world"), something.size());
        }));
}

TEST_F(HidlTest, FooMapThisVectorTest) {
    hidl_vec<int32_t> vecParam;
    vecParam.resize(10);
    for (size_t i = 0; i < 10; ++i) {
        vecParam[i] = i;
    }
    EXPECT_OK(foo->mapThisVector(vecParam, [&](const auto &something) {
            ALOGI("CLIENT mapThisVector returned %s.",
                  to_string(something).c_str());
            int32_t expect[] = {0, 2, 4, 6, 8, 10, 12, 14, 16, 18};
            EXPECT_TRUE(isArrayEqual(something, expect, something.size()));
        }));
}

TEST_F(HidlTest, WrapTest) {
    if (!gHidlEnvironment->enableDelayMeasurementTests) {
        return;
    }

    using ::android::hardware::tests::foo::V1_0::BnHwSimple;
    using ::android::hardware::tests::foo::V1_0::BsSimple;
    using ::android::hardware::tests::foo::V1_0::BpHwSimple;
    using ::android::hardware::details::HidlInstrumentor;
    nsecs_t now;
    int i = 0;

    now = systemTime();
    new BnHwSimple(new Simple(1));
    EXPECT_LT(systemTime() - now, 2000000) << "    for BnHwSimple(nonnull)";

    now = systemTime();
    new BnHwSimple(nullptr);
    EXPECT_LT(systemTime() - now, 2000000) << "    for BnHwSimple(null)";

    now = systemTime();
    new BsSimple(new Simple(1));
    EXPECT_LT(systemTime() - now, 2000000) << "    for BsSimple(nonnull)";

    now = systemTime();
    new BsSimple(nullptr);
    EXPECT_LT(systemTime() - now, 2000000) << "    for BsSimple(null)";

    now = systemTime();
    new BpHwSimple(nullptr);
    EXPECT_LT(systemTime() - now, 2000000) << "    for BpHwSimple(null)";

    now = systemTime();
    new ::android::hardware::details::HidlInstrumentor("", "");
    EXPECT_LT(systemTime() - now, 2000000) << "    for HidlInstrumentor";

    now = systemTime();
    i++;
    EXPECT_LT(systemTime() - now,    1000) << "    for nothing";
}

TEST_F(HidlTest, FooCallMeTest) {
    if (!gHidlEnvironment->enableDelayMeasurementTests) {
        return;
    }
    sp<IFooCallback> fooCb = new FooCallback();
    ALOGI("CLIENT call callMe.");
    // callMe is oneway, should return instantly.
    nsecs_t now;
    now = systemTime();
    EXPECT_OK(foo->callMe(fooCb));
    EXPECT_LT(systemTime() - now, ONEWAY_TOLERANCE_NS);
    ALOGI("CLIENT callMe returned.");

    // Bar::callMe will invoke three methods on FooCallback; one will return
    // right away (even though it is a two-way method); the second one will
    // block Bar for DELAY_S seconds, and the third one will return
    // to Bar right away (is oneway) but will itself block for DELAY_S seconds.
    // We need a way to make sure that these three things have happened within
    // 2*DELAY_S seconds plus some small tolerance.
    //
    // Method FooCallback::reportResults() takes a timeout parameter.  It blocks for
    // that length of time, while waiting for the three methods above to
    // complete.  It returns the information of whether each method was invoked,
    // as well as how long the body of the method took to execute.  We verify
    // the information returned by reportResults() against the timeout we pass (which
    // is long enough for the method bodies to execute, plus tolerance), and
    // verify that eachof them executed, as expected, and took the length of
    // time to execute that we also expect.

    const nsecs_t waitNs =
        3 * DELAY_NS + TOLERANCE_NS;
    const nsecs_t reportResultsNs =
        2 * DELAY_NS + TOLERANCE_NS;

    ALOGI("CLIENT: Waiting for up to %" PRId64 " seconds.",
          nanoseconds_to_seconds(waitNs));

    fooCb->reportResults(waitNs,
                [&](int64_t timeLeftNs,
                    const hidl_array<IFooCallback::InvokeInfo, 3> &invokeResults) {
        ALOGI("CLIENT: FooCallback::reportResults() is returning data.");
        ALOGI("CLIENT: Waited for %" PRId64 " milliseconds.",
              nanoseconds_to_milliseconds(waitNs - timeLeftNs));

        EXPECT_LE(waitNs - timeLeftNs, reportResultsNs)
                << "waited for "
                << (timeLeftNs >= 0 ? "" : "more than ")
                << (timeLeftNs >= 0 ? (waitNs - timeLeftNs) : waitNs)
                << "ns, expect to finish in "
                << reportResultsNs << " ns";

        // two-way method, was supposed to return right away
        EXPECT_TRUE(invokeResults[0].invoked);
        EXPECT_LE(invokeResults[0].timeNs, invokeResults[0].callerBlockedNs);
        EXPECT_LE(invokeResults[0].callerBlockedNs, TOLERANCE_NS);
        // two-way method, was supposed to block caller for DELAY_NS
        EXPECT_TRUE(invokeResults[1].invoked);
        EXPECT_LE(invokeResults[1].timeNs, invokeResults[1].callerBlockedNs);
        EXPECT_LE(invokeResults[1].callerBlockedNs,
                    DELAY_NS + TOLERANCE_NS);
        // one-way method, do not block caller, but body was supposed to block for DELAY_NS
        EXPECT_TRUE(invokeResults[2].invoked);
        EXPECT_LE(invokeResults[2].callerBlockedNs, ONEWAY_TOLERANCE_NS);
        EXPECT_LE(invokeResults[2].timeNs, DELAY_NS + TOLERANCE_NS);
    });
}



TEST_F(HidlTest, FooUseAnEnumTest) {
    ALOGI("CLIENT call useAnEnum.");
    IFoo::SomeEnum sleepy = foo->useAnEnum(IFoo::SomeEnum::quux);
    ALOGI("CLIENT useAnEnum returned %u", (unsigned)sleepy);
    EXPECT_EQ(sleepy, IFoo::SomeEnum::goober);
}

TEST_F(HidlTest, FooHaveAGooberTest) {
    hidl_vec<IFoo::Goober> gooberVecParam;
    gooberVecParam.resize(2);
    gooberVecParam[0].name = "Hello";
    gooberVecParam[1].name = "World";

    ALOGI("CLIENT call haveAGooberVec.");
    EXPECT_OK(foo->haveAGooberVec(gooberVecParam));
    ALOGI("CLIENT haveAGooberVec returned.");

    ALOGI("CLIENT call haveaGoober.");
    EXPECT_OK(foo->haveAGoober(gooberVecParam[0]));
    ALOGI("CLIENT haveaGoober returned.");

    ALOGI("CLIENT call haveAGooberArray.");
    hidl_array<IFoo::Goober, 20> gooberArrayParam;
    EXPECT_OK(foo->haveAGooberArray(gooberArrayParam));
    ALOGI("CLIENT haveAGooberArray returned.");
}

TEST_F(HidlTest, FooHaveATypeFromAnotherFileTest) {
    ALOGI("CLIENT call haveATypeFromAnotherFile.");
    Abc abcParam{};
    abcParam.x = "alphabet";
    abcParam.y = 3.14f;
    native_handle_t *handle = native_handle_create(0, 0);
    abcParam.z = handle;
    EXPECT_OK(foo->haveATypeFromAnotherFile(abcParam));
    ALOGI("CLIENT haveATypeFromAnotherFile returned.");
    native_handle_delete(handle);
    abcParam.z = NULL;
}

TEST_F(HidlTest, FooHaveSomeStringsTest) {
    ALOGI("CLIENT call haveSomeStrings.");
    hidl_array<hidl_string, 3> stringArrayParam;
    stringArrayParam[0] = "What";
    stringArrayParam[1] = "a";
    stringArrayParam[2] = "disaster";
    EXPECT_OK(foo->haveSomeStrings(
                stringArrayParam,
                [&](const auto &out) {
                    ALOGI("CLIENT haveSomeStrings returned %s.",
                          to_string(out).c_str());

                    EXPECT_EQ(to_string(out), "['Hello', 'World']");
                }));
    ALOGI("CLIENT haveSomeStrings returned.");
}

TEST_F(HidlTest, FooHaveAStringVecTest) {
    ALOGI("CLIENT call haveAStringVec.");
    hidl_vec<hidl_string> stringVecParam;
    stringVecParam.resize(3);
    stringVecParam[0] = "What";
    stringVecParam[1] = "a";
    stringVecParam[2] = "disaster";
    EXPECT_OK(foo->haveAStringVec(
                stringVecParam,
                [&](const auto &out) {
                    ALOGI("CLIENT haveAStringVec returned %s.",
                          to_string(out).c_str());

                    EXPECT_EQ(to_string(out), "['Hello', 'World']");
                }));
    ALOGI("CLIENT haveAStringVec returned.");
}

TEST_F(HidlTest, FooTransposeMeTest) {
    hidl_array<float, 3, 5> in;
    float k = 1.0f;
    for (size_t i = 0; i < 3; ++i) {
        for (size_t j = 0; j < 5; ++j, ++k) {
            in[i][j] = k;
        }
    }

    ALOGI("CLIENT call transposeMe(%s).", to_string(in).c_str());

    EXPECT_OK(foo->transposeMe(
                in,
                [&](const auto &out) {
                    ALOGI("CLIENT transposeMe returned %s.",
                          to_string(out).c_str());

                    for (size_t i = 0; i < 3; ++i) {
                        for (size_t j = 0; j < 5; ++j) {
                            EXPECT_EQ(out[j][i], in[i][j]);
                        }
                    }
                }));
}

TEST_F(HidlTest, FooCallingDrWhoTest) {
    IFoo::MultiDimensional in;

    size_t k = 0;
    for (size_t i = 0; i < 5; ++i) {
        for (size_t j = 0; j < 3; ++j, ++k) {
            in.quuxMatrix[i][j].first = ("First " + std::to_string(k)).c_str();
            in.quuxMatrix[i][j].last = ("Last " + std::to_string(15-k)).c_str();
        }
    }

    ALOGI("CLIENT call callingDrWho(%s).",
          MultiDimensionalToString(in).c_str());

    EXPECT_OK(foo->callingDrWho(
                in,
                [&](const auto &out) {
                    ALOGI("CLIENT callingDrWho returned %s.",
                          MultiDimensionalToString(out).c_str());

                    size_t k = 0;
                    for (size_t i = 0; i < 5; ++i) {
                        for (size_t j = 0; j < 3; ++j, ++k) {
                            EXPECT_STREQ(
                                out.quuxMatrix[i][j].first.c_str(),
                                in.quuxMatrix[4 - i][2 - j].last.c_str());

                            EXPECT_STREQ(
                                out.quuxMatrix[i][j].last.c_str(),
                                in.quuxMatrix[4 - i][2 - j].first.c_str());
                        }
                    }
                }));
}

static std::string numberToEnglish(int x) {
    static const char *const kDigits[] = {
        "zero",
        "one",
        "two",
        "three",
        "four",
        "five",
        "six",
        "seven",
        "eight",
        "nine",
    };

    if (x < 0) {
        return "negative " + numberToEnglish(-x);
    }

    if (x < 10) {
        return kDigits[x];
    }

    if (x <= 15) {
        static const char *const kSpecialTens[] = {
            "ten", "eleven", "twelve", "thirteen", "fourteen", "fifteen",
        };

        return kSpecialTens[x - 10];
    }

    if (x < 20) {
        return std::string(kDigits[x % 10]) + "teen";
    }

    if (x < 100) {
        static const char *const kDecades[] = {
            "twenty", "thirty", "forty", "fifty", "sixty", "seventy",
            "eighty", "ninety",
        };

        return std::string(kDecades[x / 10 - 2]) + kDigits[x % 10];
    }

    return "positively huge!";
}

TEST_F(HidlTest, FooTransposeTest) {
    IFoo::StringMatrix5x3 in;

    for (int i = 0; i < 5; ++i) {
        for (int j = 0; j < 3; ++j) {
            in.s[i][j] = numberToEnglish(3 * i + j + 1).c_str();
        }
    }

    EXPECT_OK(foo->transpose(
                in,
                [&](const auto &out) {
                    EXPECT_EQ(
                        to_string(out),
                        "[['one', 'four', 'seven', 'ten', 'thirteen'], "
                         "['two', 'five', 'eight', 'eleven', 'fourteen'], "
                         "['three', 'six', 'nine', 'twelve', 'fifteen']]");
                }));
}

TEST_F(HidlTest, FooTranspose2Test) {
    hidl_array<hidl_string, 5, 3> in;

    for (int i = 0; i < 5; ++i) {
        for (int j = 0; j < 3; ++j) {
            in[i][j] = numberToEnglish(3 * i + j + 1).c_str();
        }
    }

    EXPECT_OK(foo->transpose2(
                in,
                [&](const auto &out) {
                    EXPECT_EQ(
                        to_string(out),
                        "[['one', 'four', 'seven', 'ten', 'thirteen'], "
                         "['two', 'five', 'eight', 'eleven', 'fourteen'], "
                         "['three', 'six', 'nine', 'twelve', 'fifteen']]");
                }));
}

TEST_F(HidlTest, FooNullNativeHandleTest) {
    Abc xyz;
    xyz.z = nullptr;
    EXPECT_OK(bar->expectNullHandle(nullptr, xyz, [](bool hIsNull, bool xyzHasNull) {
        EXPECT_TRUE(hIsNull);
        EXPECT_TRUE(xyzHasNull);
    }));
}

TEST_F(HidlTest, FooNullSynchronousCallbackTest) {
    Return<void> ret = foo->echoNullInterface(nullptr, nullptr /* synchronous callback */);

    EXPECT_FAIL(ret);
    EXPECT_TRUE(ret.description().find("Null synchronous callback passed") != std::string::npos);
}

TEST_F(HidlTest, FooNullCallbackTest) {
    EXPECT_OK(foo->echoNullInterface(nullptr,
                [](const auto receivedNull, const auto &intf) {
                   EXPECT_TRUE(receivedNull);
                   EXPECT_EQ(intf, nullptr);
                }));
}

TEST_F(HidlTest, FooNonNullCallbackTest) {
    hidl_array<hidl_string, 5, 3> in;

    EXPECT_FAIL(foo->transpose2(in, nullptr /* _hidl_cb */));
}

TEST_F(HidlTest, FooSendVecTest) {
    hidl_vec<uint8_t> in;
    in.resize(16);
    for (size_t i = 0; i < in.size(); ++i) {
        in[i] = i;
    }

    EXPECT_OK(foo->sendVec(
                in,
                [&](const auto &out) {
                    EXPECT_EQ(to_string(in), to_string(out));
                }));
}

TEST_F(HidlTest, FooSendEmptyVecTest) {
    hidl_vec<uint8_t> in;
    EXPECT_OK(foo->sendVec(
                in,
                [&](const auto &out) {
                    EXPECT_EQ(out.size(), 0u);
                    EXPECT_EQ(to_string(in), to_string(out));
                }));
}

TEST_F(HidlTest, FooHaveAVectorOfInterfacesTest) {
    hidl_vec<sp<ISimple> > in;
    in.resize(16);
    for (size_t i = 0; i < in.size(); ++i) {
        in[i] = new Simple(i);
    }

    EXPECT_OK(foo->haveAVectorOfInterfaces(
                in,
                [&](const auto &out) {
                    EXPECT_EQ(in.size(), out.size());
                    for (size_t i = 0; i < in.size(); ++i) {
                        int32_t inCookie = in[i]->getCookie();
                        int32_t outCookie = out[i]->getCookie();
                        EXPECT_EQ(inCookie, outCookie);
                    }
                }));
}

TEST_F(HidlTest, FooHaveAVectorOfGenericInterfacesTest) {

    hidl_vec<sp<::android::hidl::base::V1_0::IBase> > in;
    in.resize(16);
    for (size_t i = 0; i < in.size(); ++i) {
        sp<ISimple> s = new Simple(i);
        in[i] = s;
    }

    EXPECT_OK(foo->haveAVectorOfGenericInterfaces(
                in,
                [&](const auto &out) {
                    EXPECT_EQ(in.size(), out.size());

                    EXPECT_OK(out[0]->interfaceDescriptor([](const auto &name) {
                        ASSERT_STREQ(name.c_str(), ISimple::descriptor);
                    }));
                    for (size_t i = 0; i < in.size(); ++i) {
                        sp<ISimple> inSimple = ISimple::castFrom(in[i]);
                        sp<ISimple> outSimple = ISimple::castFrom(out[i]);

                        ASSERT_NE(inSimple.get(), nullptr);
                        ASSERT_NE(outSimple.get(), nullptr);
                        EXPECT_EQ(in[i], inSimple.get()); // pointers must be equal!
                        int32_t inCookie = inSimple->getCookie();
                        int32_t outCookie = outSimple->getCookie();
                        EXPECT_EQ(inCookie, outCookie);
                    }
                }));
}

TEST_F(HidlTest, FooStructEmbeddedHandleTest) {
    EXPECT_OK(foo->createMyHandle([&](const auto &myHandle) {
        EXPECT_EQ(myHandle.guard, 666);
        const native_handle_t* handle = myHandle.h.getNativeHandle();
        EXPECT_EQ(handle->numInts, 10);
        EXPECT_EQ(handle->numFds, 0);
        int data[] = {2,3,5,7,11,13,17,19,21,23};
        EXPECT_ARRAYEQ(handle->data, data, 10);
    }));

    EXPECT_OK(foo->closeHandles());
}

TEST_F(HidlTest, FooHandleVecTest) {
    EXPECT_OK(foo->createHandles(3, [&](const auto &handles) {
        EXPECT_EQ(handles.size(), 3ull);
        int data[] = {2,3,5,7,11,13,17,19,21,23};
        for (size_t i = 0; i < 3; i++) {
            const native_handle_t *h = handles[i];
            EXPECT_EQ(h->numInts, 10) << " for element " << i;
            EXPECT_EQ(h->numFds, 0) << " for element " << i;
            EXPECT_ARRAYEQ(h->data, data, 10);
        }
    }));

    EXPECT_OK(foo->closeHandles());
}

struct HidlDeathRecipient : hidl_death_recipient {
    std::mutex mutex;
    std::condition_variable condition;
    wp<IBase> who;
    bool fired = false;
    uint64_t cookie = 0;

    virtual void serviceDied(uint64_t cookie, const wp<IBase>& who) {
        std::unique_lock<std::mutex> lock(mutex);
        fired = true;
        this->cookie = cookie;
        this->who = who;
        condition.notify_one();
    };
};

TEST_F(HidlTest, DeathRecipientTest) {
    sp<HidlDeathRecipient> recipient = new HidlDeathRecipient();
    sp<HidlDeathRecipient> recipient2 = new HidlDeathRecipient();

    EXPECT_TRUE(dyingBaz->linkToDeath(recipient, 0x1481));
    EXPECT_TRUE(dyingBaz->linkToDeath(recipient2, 0x2592));
    EXPECT_TRUE(dyingBaz->unlinkToDeath(recipient2));

    if (mode != BINDERIZED) {
        // Passthrough doesn't fire, nor does it keep state of
        // registered death recipients (so it won't fail unlinking
        // the same recipient twice).
        return;
    }

    EXPECT_FALSE(dyingBaz->unlinkToDeath(recipient2));
    auto ret = dyingBaz->dieNow();
    if (!ret.isOk()) {
        //do nothing, this is expected
    }

    std::unique_lock<std::mutex> lock(recipient->mutex);
    recipient->condition.wait_for(lock, std::chrono::milliseconds(100), [&recipient]() {
            return recipient->fired;
    });
    EXPECT_TRUE(recipient->fired);
    EXPECT_EQ(recipient->cookie, 0x1481u);
    EXPECT_EQ(recipient->who, dyingBaz);
    std::unique_lock<std::mutex> lock2(recipient2->mutex);
    recipient2->condition.wait_for(lock2, std::chrono::milliseconds(100), [&recipient2]() {
            return recipient2->fired;
    });
    EXPECT_FALSE(recipient2->fired);

    // Verify servicemanager dropped its reference too
    sp<IBaz> deadBaz = IBaz::getService("dyingBaz", false);
    if (deadBaz != nullptr) {
        // Got a passthrough
        EXPECT_FALSE(deadBaz->isRemote());
    }
}

TEST_F(HidlTest, BarThisIsNewTest) {
    // Now the tricky part, get access to the derived interface.
    ALOGI("CLIENT call thisIsNew.");
    EXPECT_OK(bar->thisIsNew());
    ALOGI("CLIENT thisIsNew returned.");
}

static void expectGoodChild(sp<IChild> child) {
    ASSERT_NE(child.get(), nullptr);
    child = IChild::castFrom(child);
    ASSERT_NE(child.get(), nullptr);
    EXPECT_OK(child->doGrandparent());
    EXPECT_OK(child->doParent());
    EXPECT_OK(child->doChild());
}

static void expectGoodParent(sp<IParent> parent) {
    ASSERT_NE(parent.get(), nullptr);
    parent = IParent::castFrom(parent);
    ASSERT_NE(parent.get(), nullptr);
    EXPECT_OK(parent->doGrandparent());
    EXPECT_OK(parent->doParent());
    sp<IChild> child = IChild::castFrom(parent);
    expectGoodChild(child);
}

static void expectGoodGrandparent(sp<IGrandparent> grandparent) {
    ASSERT_NE(grandparent.get(), nullptr);
    grandparent = IGrandparent::castFrom(grandparent);
    ASSERT_NE(grandparent.get(), nullptr);
    EXPECT_OK(grandparent->doGrandparent());
    sp<IParent> parent = IParent::castFrom(grandparent);
    expectGoodParent(parent);
}

TEST_F(HidlTest, FooHaveAnInterfaceTest) {
    sp<ISimple> in = new Complicated(42);
    Return<sp<ISimple>> ret = bar->haveAInterface(in);
    EXPECT_OK(ret);
    sp<ISimple> out = ret;
    ASSERT_NE(out.get(), nullptr);
    EXPECT_EQ(out->getCookie(), 42);
    EXPECT_OK(out->customVecInt([](const auto &) { }));
    EXPECT_OK(out->customVecStr([](const auto &) { }));
    EXPECT_OK(out->ping());
    EXPECT_OK(out->mystr([](const auto &) { }));
    EXPECT_OK(out->myhandle([](const auto &) { }));
}

TEST_F(HidlTest, InheritRemoteGrandparentTest) {
    Return<sp<IGrandparent>> ret = fetcher->getGrandparent(true);
    EXPECT_OK(ret);
    expectGoodGrandparent(ret);
}

TEST_F(HidlTest, InheritLocalGrandparentTest) {
    Return<sp<IGrandparent>> ret = fetcher->getGrandparent(false);
    EXPECT_OK(ret);
    expectGoodGrandparent(ret);
}

TEST_F(HidlTest, InheritRemoteParentTest) {
    Return<sp<IParent>> ret = fetcher->getParent(true);
    EXPECT_OK(ret);
    expectGoodParent(ret);
}

TEST_F(HidlTest, InheritLocalParentTest) {
    Return<sp<IParent>> ret = fetcher->getParent(false);
    EXPECT_OK(ret);
    expectGoodParent(ret);
}

TEST_F(HidlTest, InheritRemoteChildTest) {
    Return<sp<IChild>> ret = fetcher->getChild(true);
    EXPECT_OK(ret);
    expectGoodChild(ret);
}

TEST_F(HidlTest, InheritLocalChildTest) {
    Return<sp<IChild>> ret = fetcher->getChild(false);
    EXPECT_OK(ret);
    expectGoodChild(ret);
}

TEST_F(HidlTest, TestArrayDimensionality) {
    hidl_array<int, 2> oneDim;
    hidl_array<int, 2, 3> twoDim;
    hidl_array<int, 2, 3, 4> threeDim;

    EXPECT_EQ(oneDim.size(), 2u);
    EXPECT_EQ(twoDim.size(), std::make_tuple(2u, 3u));
    EXPECT_EQ(threeDim.size(), std::make_tuple(2u, 3u, 4u));
}

TEST_F(HidlTest, StructEqualTest) {
    using G = IFoo::Goober;
    using F = IFoo::Fumble;
    G g1{
        .q = 42,
        .name = "The Ultimate Question of Life, the Universe, and Everything",
        .address = "North Pole",
        .numbers = std::array<double, 10>{ {1, 2, 3, 4, 5, 6, 7, 8, 9, 10} },
        .fumble = F{.data = {.data = 50}},
        .gumble = F{.data = {.data = 60}}
    };
    G g2{
        .q = 42,
        .name = "The Ultimate Question of Life, the Universe, and Everything",
        .address = "North Pole",
        .numbers = std::array<double, 10>{ {1, 2, 3, 4, 5, 6, 7, 8, 9, 10} },
        .fumble = F{.data = {.data = 50}},
        .gumble = F{.data = {.data = 60}}
    };
    G g3{
        .q = 42,
        .name = "The Ultimate Question of Life, the Universe, and Everything",
        .address = "North Pole",
        .numbers = std::array<double, 10>{ {1, 2, 3, 4, 5, 6, 7, 8, 9, 10} },
        .fumble = F{.data = {.data = 50}},
        .gumble = F{.data = {.data = 61}}
    };
    // explicitly invoke operator== here.
    EXPECT_TRUE(g1 == g2);
    EXPECT_TRUE(g1 != g3);
}

TEST_F(HidlTest, EnumEqualTest) {
    using E = IFoo::SomeEnum;
    E e1 = E::quux;
    E e2 = E::quux;
    E e3 = E::goober;
    // explicitly invoke operator== here.
    EXPECT_TRUE(e1 == e2);
    EXPECT_TRUE(e1 != e3);
}

<<<<<<< HEAD
TEST_F(HidlTest, InvalidTransactionTest) {
    using ::android::hardware::tests::bar::V1_0::BnHwBar;
    using ::android::hardware::tests::bar::V1_0::BpHwBar;
    using ::android::hardware::IBinder;
    using ::android::hardware::Parcel;
    using ::android::status_t;
    using ::android::OK;

    Parcel request, reply;
    sp<IBinder> binder;
    status_t status = request.writeInterfaceToken(::android::hardware::tests::bar::V1_0::IBar::descriptor);

    EXPECT_EQ(status, OK);

    if (mode == BINDERIZED) {
        EXPECT_TRUE(bar->isRemote());
        binder = ::android::hardware::toBinder<IBar, BpHwBar>(bar);
    } else {
        // For a local test, just wrap the implementation with a BnHwBar
        binder = new BnHwBar(bar);
    }

    status = binder->transact(1234, request, &reply);

    EXPECT_EQ(status, ::android::UNKNOWN_TRANSACTION);
    // Try another call, to make sure nothing is messed up
    EXPECT_OK(bar->thisIsNew());
=======
class HidlMultithreadTest : public ::testing::Test {
   public:
    sp<IMultithread> multithreadInterface;
    TestMode mode = TestMode::PASSTHROUGH;

    virtual void SetUp() override {
        ALOGI("Test setup beginning...");
        multithreadInterface = gHidlEnvironment->multithreadInterface;
        mode = gHidlEnvironment->mode;
        ALOGI("Test setup complete");
    }

    void test_multithread(int maxThreads, int numThreads) {
        LOG(INFO) << "CLIENT call setNumThreads("
                  << maxThreads << ", " << numThreads << ")";
        EXPECT_OK(multithreadInterface->setNumThreads(maxThreads, numThreads));

        std::vector<std::future<bool>> threads;

        for (int i = 0; i != numThreads; ++i) {
            LOG(INFO) << "CLIENT call runNewThread";
            threads.emplace_back(std::async(
                std::launch::async, [&]() { return (bool)multithreadInterface->runNewThread(); }));
        }

        bool noTimeout = std::all_of(threads.begin(), threads.end(),
                                     [](std::future<bool>& thread) { return thread.get(); });
        EXPECT_EQ(noTimeout, maxThreads >= numThreads || mode == PASSTHROUGH);
    }
};

// If it fails first try to increment timeout duration at
// hardware/interfaces/tests/multithread/1.0/default
TEST_F(HidlMultithreadTest, MultithreadTest) {
    // configureRpcThreadpool doesn't stop threads,
    // so maxThreads should not decrease
    test_multithread(1, 1);
    test_multithread(2, 1);
    test_multithread(2, 2);
    test_multithread(2, 3);
    test_multithread(10, 5);
    test_multithread(10, 10);
    test_multithread(10, 15);
    test_multithread(20, 30);
    test_multithread(20, 20);
    test_multithread(20, 10);
>>>>>>> fefce21d
}

#if HIDL_RUN_POINTER_TESTS

TEST_F(HidlTest, PassAGraphTest) {
    IGraph::Graph g;
    ::android::simpleGraph(g);
    ::android::logSimpleGraph("CLIENT", g);
    ALOGI("CLIENT call passAGraph");
    EXPECT_OK(graphInterface->passAGraph(g));
}

TEST_F(HidlTest, GiveAGraphTest) {
    EXPECT_OK(graphInterface->giveAGraph([&](const auto &newGraph) {
        ::android::logSimpleGraph("CLIENT", newGraph);
        EXPECT_TRUE(::android::isSimpleGraph(newGraph));
    }));
}
TEST_F(HidlTest, PassANodeTest) {
    IGraph::Node node; node.data = 10;
    EXPECT_OK(graphInterface->passANode(node));
}
TEST_F(HidlTest, PassTwoGraphsTest) {
    IGraph::Graph g;
    ::android::simpleGraph(g);
    EXPECT_OK(graphInterface->passTwoGraphs(&g, &g));
}
TEST_F(HidlTest, PassAGammaTest) {
    IGraph::Theta s; s.data = 500;
    IGraph::Alpha a; a.s_ptr = &s;
    IGraph::Beta  b; b.s_ptr = &s;
    IGraph::Gamma c; c.a_ptr = &a; c.b_ptr = &b;
    ALOGI("CLIENT calling passAGamma: c.a = %p, c.b = %p, c.a->s = %p, c.b->s = %p",
        c.a_ptr, c.b_ptr, c.a_ptr->s_ptr, c.b_ptr->s_ptr);
    EXPECT_OK(graphInterface->passAGamma(c));
}
TEST_F(HidlTest, PassNullTest) {
    IGraph::Gamma c;
    c.a_ptr = nullptr;
    c.b_ptr = nullptr;
    EXPECT_OK(graphInterface->passAGamma(c));
}
TEST_F(HidlTest, PassASimpleRefTest) {
    IGraph::Theta s;
    s.data = 500;
    IGraph::Alpha a;
    a.s_ptr = &s;
    EXPECT_OK(graphInterface->passASimpleRef(&a));
}
TEST_F(HidlTest, PassASimpleRefSTest) {
    IGraph::Theta s;
    s.data = 500;
    ALOGI("CLIENT call passASimpleRefS with %p", &s);
    EXPECT_OK(graphInterface->passASimpleRefS(&s));
}
TEST_F(HidlTest, GiveASimpleRefTest) {
    EXPECT_OK(graphInterface->giveASimpleRef([&](const auto & a_ptr) {
        EXPECT_EQ(a_ptr->s_ptr->data, 500);
    }));
}
TEST_F(HidlTest, GraphReportErrorsTest) {
    Return<int32_t> ret = graphInterface->getErrors();
    EXPECT_OK(ret);
    EXPECT_EQ(int32_t(ret), 0);
}

TEST_F(HidlTest, PointerPassOldBufferTest) {
    EXPECT_OK(validationPointerInterface->bar1([&](const auto& sptr, const auto& s) {
        EXPECT_OK(pointerInterface->foo1(sptr, s));
    }));
}
TEST_F(HidlTest, PointerPassOldBufferTest2) {
    EXPECT_OK(validationPointerInterface->bar2([&](const auto& s, const auto& a) {
        EXPECT_OK(pointerInterface->foo2(s, a));
    }));
}
TEST_F(HidlTest, PointerPassSameOldBufferPointerTest) {
    EXPECT_OK(validationPointerInterface->bar3([&](const auto& s, const auto& a, const auto& b) {
        EXPECT_OK(pointerInterface->foo3(s, a, b));
    }));
}
TEST_F(HidlTest, PointerPassOnlyTest) {
    EXPECT_OK(validationPointerInterface->bar4([&](const auto& s) {
        EXPECT_OK(pointerInterface->foo4(s));
    }));
}
TEST_F(HidlTest, PointerPassTwoEmbeddedTest) {
    EXPECT_OK(validationPointerInterface->bar5([&](const auto& a, const auto& b) {
        EXPECT_OK(pointerInterface->foo5(a, b));
    }));
}
TEST_F(HidlTest, PointerPassIndirectBufferHasDataTest) {
    EXPECT_OK(validationPointerInterface->bar6([&](const auto& a) {
        EXPECT_OK(pointerInterface->foo6(a));
    }));
}
TEST_F(HidlTest, PointerPassTwoIndirectBufferTest) {
    EXPECT_OK(validationPointerInterface->bar7([&](const auto& a, const auto& b) {
        EXPECT_OK(pointerInterface->foo7(a, b));
    }));
}
TEST_F(HidlTest, PointerPassDeeplyIndirectTest) {
    EXPECT_OK(validationPointerInterface->bar8([&](const auto& d) {
        EXPECT_OK(pointerInterface->foo8(d));
    }));
}
TEST_F(HidlTest, PointerPassStringRefTest) {
    EXPECT_OK(validationPointerInterface->bar9([&](const auto& str) {
        EXPECT_OK(pointerInterface->foo9(str));
    }));
}
TEST_F(HidlTest, PointerPassRefVecTest) {
    EXPECT_OK(validationPointerInterface->bar10([&](const auto& v) {
        EXPECT_OK(pointerInterface->foo10(v));
    }));
}
TEST_F(HidlTest, PointerPassVecRefTest) {
    EXPECT_OK(validationPointerInterface->bar11([&](const auto& v) {
        EXPECT_OK(pointerInterface->foo11(v));
    }));
}
TEST_F(HidlTest, PointerPassArrayRefTest) {
    EXPECT_OK(validationPointerInterface->bar12([&](const auto& array) {
        EXPECT_OK(pointerInterface->foo12(array));
    }));
}
TEST_F(HidlTest, PointerPassRefArrayTest) {
    EXPECT_OK(validationPointerInterface->bar13([&](const auto& array) {
        EXPECT_OK(pointerInterface->foo13(array));
    }));
}
TEST_F(HidlTest, PointerPass3RefTest) {
    EXPECT_OK(validationPointerInterface->bar14([&](const auto& p3) {
        EXPECT_OK(pointerInterface->foo14(p3));
    }));
}
TEST_F(HidlTest, PointerPassInt3RefTest) {
    EXPECT_OK(validationPointerInterface->bar15([&](const auto& p3) {
        EXPECT_OK(pointerInterface->foo15(p3));
    }));
}
TEST_F(HidlTest, PointerPassEmbeddedPointersTest) {
    EXPECT_OK(validationPointerInterface->bar16([&](const auto& p) {
        EXPECT_OK(pointerInterface->foo16(p));
    }));
}
TEST_F(HidlTest, PointerPassEmbeddedPointers2Test) {
    EXPECT_OK(validationPointerInterface->bar17([&](const auto& p) {
        EXPECT_OK(pointerInterface->foo17(p));
    }));
}
TEST_F(HidlTest, PointerPassCopiedStringTest) {
    EXPECT_OK(validationPointerInterface->bar18([&](const auto& str_ref, const auto& str_ref2, const auto& str) {
        EXPECT_OK(pointerInterface->foo18(str_ref, str_ref2, str));
    }));
}
TEST_F(HidlTest, PointerPassCopiedVecTest) {
    EXPECT_OK(validationPointerInterface->bar19([&](const auto& a_vec_ref, const auto& a_vec, const auto& a_vec_ref2) {
        EXPECT_OK(pointerInterface->foo19(a_vec_ref, a_vec, a_vec_ref2));
    }));
}
TEST_F(HidlTest, PointerPassBigRefVecTest) {
    EXPECT_OK(validationPointerInterface->bar20([&](const auto& v) {
        EXPECT_FAIL(pointerInterface->foo20(v));
    }));
}
TEST_F(HidlTest, PointerPassMultidimArrayRefTest) {
    EXPECT_OK(validationPointerInterface->bar21([&](const auto& v) {
        EXPECT_OK(pointerInterface->foo21(v));
    }));
}
TEST_F(HidlTest, PointerPassRefMultidimArrayTest) {
    EXPECT_OK(validationPointerInterface->bar22([&](const auto& v) {
        EXPECT_OK(pointerInterface->foo22(v));
    }));
}
TEST_F(HidlTest, PointerGiveOldBufferTest) {
    EXPECT_OK(pointerInterface->bar1([&](const auto& sptr, const auto& s) {
        EXPECT_OK(validationPointerInterface->foo1(sptr, s));
    }));
}
TEST_F(HidlTest, PointerGiveOldBufferTest2) {
    EXPECT_OK(pointerInterface->bar2([&](const auto& s, const auto& a) {
        EXPECT_OK(validationPointerInterface->foo2(s, a));
    }));
}
TEST_F(HidlTest, PointerGiveSameOldBufferPointerTest) {
    EXPECT_OK(pointerInterface->bar3([&](const auto& s, const auto& a, const auto& b) {
        EXPECT_OK(validationPointerInterface->foo3(s, a, b));
    }));
}
TEST_F(HidlTest, PointerGiveOnlyTest) {
    EXPECT_OK(pointerInterface->bar4([&](const auto& s) {
        EXPECT_OK(validationPointerInterface->foo4(s));
    }));
}
TEST_F(HidlTest, PointerGiveTwoEmbeddedTest) {
    EXPECT_OK(pointerInterface->bar5([&](const auto& a, const auto& b) {
        EXPECT_OK(validationPointerInterface->foo5(a, b));
    }));
}
TEST_F(HidlTest, PointerGiveIndirectBufferHasDataTest) {
    EXPECT_OK(pointerInterface->bar6([&](const auto& a) {
        EXPECT_OK(validationPointerInterface->foo6(a));
    }));
}
TEST_F(HidlTest, PointerGiveTwoIndirectBufferTest) {
    EXPECT_OK(pointerInterface->bar7([&](const auto& a, const auto& b) {
        EXPECT_OK(validationPointerInterface->foo7(a, b));
    }));
}
TEST_F(HidlTest, PointerGiveDeeplyIndirectTest) {
    EXPECT_OK(pointerInterface->bar8([&](const auto& d) {
        EXPECT_OK(validationPointerInterface->foo8(d));
    }));
}
TEST_F(HidlTest, PointerGiveStringRefTest) {
    EXPECT_OK(pointerInterface->bar9([&](const auto& str) {
        EXPECT_OK(validationPointerInterface->foo9(str));
    }));
}
TEST_F(HidlTest, PointerGiveRefVecTest) {
    EXPECT_OK(pointerInterface->bar10([&](const auto& v) {
        EXPECT_OK(validationPointerInterface->foo10(v));
    }));
}
TEST_F(HidlTest, PointerGiveVecRefTest) {
    EXPECT_OK(pointerInterface->bar11([&](const auto& v) {
        EXPECT_OK(validationPointerInterface->foo11(v));
    }));
}
TEST_F(HidlTest, PointerGiveArrayRefTest) {
    EXPECT_OK(pointerInterface->bar12([&](const auto& array) {
        EXPECT_OK(validationPointerInterface->foo12(array));
    }));
}
TEST_F(HidlTest, PointerGiveRefArrayTest) {
    EXPECT_OK(pointerInterface->bar13([&](const auto& array) {
        EXPECT_OK(validationPointerInterface->foo13(array));
    }));
}
TEST_F(HidlTest, PointerGive3RefTest) {
    EXPECT_OK(pointerInterface->bar14([&](const auto& p3) {
        EXPECT_OK(validationPointerInterface->foo14(p3));
    }));
}
TEST_F(HidlTest, PointerGiveInt3RefTest) {
    EXPECT_OK(pointerInterface->bar15([&](const auto& p3) {
        EXPECT_OK(validationPointerInterface->foo15(p3));
    }));
}
TEST_F(HidlTest, PointerGiveEmbeddedPointersTest) {
    EXPECT_OK(pointerInterface->bar16([&](const auto& p) {
        EXPECT_OK(validationPointerInterface->foo16(p));
    }));
}
TEST_F(HidlTest, PointerGiveEmbeddedPointers2Test) {
    EXPECT_OK(pointerInterface->bar17([&](const auto& p) {
        EXPECT_OK(validationPointerInterface->foo17(p));
    }));
}
TEST_F(HidlTest, PointerGiveCopiedStringTest) {
    EXPECT_OK(pointerInterface->bar18([&](const auto& str_ref, const auto& str_ref2, const auto& str) {
        EXPECT_OK(validationPointerInterface->foo18(str_ref, str_ref2, str));
    }));
}
TEST_F(HidlTest, PointerGiveCopiedVecTest) {
    EXPECT_OK(pointerInterface->bar19([&](const auto& a_vec_ref, const auto& a_vec, const auto& a_vec_ref2) {
        EXPECT_OK(validationPointerInterface->foo19(a_vec_ref, a_vec, a_vec_ref2));
    }));
}
// This cannot be enabled until _hidl_error is not ignored when
// the remote writeEmbeddedReferencesToParcel.
// TEST_F(HidlTest, PointerGiveBigRefVecTest) {
//     EXPECT_FAIL(pointerInterface->bar20([&](const auto& v) {
//     }));
// }
TEST_F(HidlTest, PointerGiveMultidimArrayRefTest) {
    EXPECT_OK(pointerInterface->bar21([&](const auto& v) {
        EXPECT_OK(validationPointerInterface->foo21(v));
    }));
}
TEST_F(HidlTest, PointerGiveRefMultidimArrayTest) {
    EXPECT_OK(pointerInterface->bar22([&](const auto& v) {
        EXPECT_OK(validationPointerInterface->foo22(v));
    }));
}
TEST_F(HidlTest, PointerReportErrorsTest) {
    Return<int32_t> ret = pointerInterface->getErrors();
    EXPECT_OK(ret);
    EXPECT_EQ(int32_t(ret), 0);
}
#endif

template <class T>
static void waitForServer(const std::string &serviceName) {
    ::android::hardware::details::waitForHwService(T::descriptor, serviceName);
}

int forkAndRunTests(TestMode mode, bool enableDelayMeasurementTests) {
    pid_t child;
    int status;

    const char* modeText = (mode == BINDERIZED) ? "BINDERIZED" : "PASSTHROUGH";
    ALOGI("Start running tests in %s mode...", modeText);
    fprintf(stdout, "Start running tests in %s mode...\n", modeText);
    fflush(stdout);

    if ((child = fork()) == 0) {
        gHidlEnvironment = static_cast<HidlEnvironment *>(
                ::testing::AddGlobalTestEnvironment(new HidlEnvironment(
                        mode, enableDelayMeasurementTests)));
        int testStatus = RUN_ALL_TESTS();
        if(testStatus == 0) {
            exit(0);
        }
        int failed = ::testing::UnitTest::GetInstance()->failed_test_count();
        if (failed == 0) {
            exit(-testStatus);
        }
        exit(failed);
    }
    waitpid(child, &status, 0 /* options */);
    ALOGI("All tests finished in %s mode.", modeText);
    fprintf(stdout, "All tests finished in %s mode.\n", modeText);
    fflush(stdout);
    return status;
}

void handleStatus(int status, const char *mode) {
    if (status != 0) {
        if (WIFEXITED(status)) {
            status = WEXITSTATUS(status);
            if (status < 0) {
                fprintf(stdout, "    RUN_ALL_TESTS returns %d for %s mode.\n", -status, mode);
            } else {
                fprintf(stdout, "    %d test(s) failed for %s mode.\n", status, mode);
            }
        } else {
            fprintf(stdout, "    ERROR: %s child process exited abnormally with %d\n", mode, status);
        }
    }
}

static void usage(const char *me) {
    fprintf(stderr,
            "usage: %s [-b] [-p] [-d] [GTEST_OPTIONS]\n",
            me);

    fprintf(stderr, "         -b binderized mode only\n");
    fprintf(stderr, "         -p passthrough mode only\n");
    fprintf(stderr, "            (if -b and -p are both missing or both present, "
                                 "both modes are tested.)\n");
    fprintf(stderr, "         -d Enable delay measurement tests\n");
}

int main(int argc, char **argv) {
    setenv("TREBLE_TESTING_OVERRIDE", "true", true);

    const char *me = argv[0];
    bool b = false;
    bool p = false;
    bool d = false;
    struct option longopts[] = {{0,0,0,0}};
    int res;
    while ((res = getopt_long(argc, argv, "hbpd", longopts, NULL)) >= 0) {
        switch (res) {
            case 'h': {
                usage(me);
                exit(1);
            } break;

            case 'b': {
                b = true;
            } break;

            case 'p': {
                p = true;
            } break;

            case 'd': {
                d = true;
            } break;

            case '?':
            default: {
                // ignore. pass to gTest.
            } break;
        }
    }
    if (!b && !p) {
        b = p = true;
    }

    ::testing::InitGoogleTest(&argc, argv);
    // put test in child process because RUN_ALL_TESTS
    // should not be run twice.
    int pStatus = p ? forkAndRunTests(PASSTHROUGH, d) : 0;
    int bStatus = b ? forkAndRunTests(BINDERIZED, d)  : 0;

    fprintf(stdout, "\n=========================================================\n\n"
                    "    Summary:\n\n");
    if (p) {
        ALOGI("PASSTHROUGH Test result = %d", pStatus);
        handleStatus(pStatus, "PASSTHROUGH");
    }
    if (b) {
        EACH_SERVER(waitForServer);
        ALOGI("BINDERIZED Test result = %d", bStatus);
        handleStatus(bStatus, "BINDERIZED ");
    }

    if (pStatus == 0 && bStatus == 0) {
        fprintf(stdout, "    Hooray! All tests passed.\n");
    }
    fprintf(stdout, "\n=========================================================\n\n");

    return pStatus + bStatus != 0;
}<|MERGE_RESOLUTION|>--- conflicted
+++ resolved
@@ -16,8 +16,6 @@
 #include <android/hardware/tests/bar/1.0/BpHwBar.h>
 #include <android/hardware/tests/bar/1.0/BnHwBar.h>
 #include <android/hardware/tests/bar/1.0/IBar.h>
-#include <android/hardware/tests/bar/1.0/BpHwBar.h>
-#include <android/hardware/tests/bar/1.0/BnHwBar.h>
 #include <android/hardware/tests/bar/1.0/IComplicated.h>
 #include <android/hardware/tests/bar/1.0/IImportRules.h>
 #include <android/hardware/tests/baz/1.0/IBaz.h>
@@ -1582,7 +1580,6 @@
     EXPECT_TRUE(e1 != e3);
 }
 
-<<<<<<< HEAD
 TEST_F(HidlTest, InvalidTransactionTest) {
     using ::android::hardware::tests::bar::V1_0::BnHwBar;
     using ::android::hardware::tests::bar::V1_0::BpHwBar;
@@ -1610,7 +1607,8 @@
     EXPECT_EQ(status, ::android::UNKNOWN_TRANSACTION);
     // Try another call, to make sure nothing is messed up
     EXPECT_OK(bar->thisIsNew());
-=======
+}
+
 class HidlMultithreadTest : public ::testing::Test {
    public:
     sp<IMultithread> multithreadInterface;
@@ -1657,7 +1655,6 @@
     test_multithread(20, 30);
     test_multithread(20, 20);
     test_multithread(20, 10);
->>>>>>> fefce21d
 }
 
 #if HIDL_RUN_POINTER_TESTS
