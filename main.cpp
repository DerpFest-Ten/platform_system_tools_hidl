--- conflicted
+++ resolved
@@ -372,13 +372,8 @@
 bool isSystemProcessSupportedPackage(const FQName& fqName) {
     // Technically, so is hidl IBase + IServiceManager, but
     // these are part of libhidltransport.
-<<<<<<< HEAD
-    return fqName.string() == "android.hardware.graphics.allocator@2.0" ||
-           fqName.string() == "android.hardware.graphics.common@1.0" ||
-=======
     return fqName.string() == "android.hardware.graphics.common@1.0" ||
            fqName.string() == "android.hardware.graphics.common@1.1" ||
->>>>>>> 40f11356
            fqName.string() == "android.hardware.graphics.mapper@2.0" ||
            fqName.string() == "android.hardware.graphics.mapper@2.1" ||
            fqName.string() == "android.hardware.renderscript@1.0" ||
