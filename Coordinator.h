--- conflicted
+++ resolved
@@ -35,16 +35,14 @@
 struct Coordinator {
     Coordinator(
             const std::vector<std::string> &packageRootPaths,
-            const std::vector<std::string> &packageRoots);
+            const std::vector<std::string> &packageRoots,
+            const std::string &rootPath);
 
     ~Coordinator();
 
-<<<<<<< HEAD
-=======
     // adds path only if it doesn't exist
     void addDefaultPackagePath(const std::string& root, const std::string& path);
 
->>>>>>> fefe6f81
     // Attempts to parse the interface/types referred to by fqName.
     // Parsing an interface also parses the associated package's types.hal
     // file if it exists.
@@ -113,6 +111,8 @@
     std::vector<std::string> mPackageRootPaths;
     std::vector<std::string> mPackageRoots;
 
+    std::string mRootPath;
+
     // cache to parse().
     mutable std::map<FQName, AST *> mCache;
 
